[
    {
<<<<<<< HEAD
        "distance": 0.12175,
        "line": {
=======
        "distance": 0.12164959177742093,
        "road": {
>>>>>>> d3b2c47c
            "geometry": {
                "coordinates": [
                    [
                        -77.03161597251892,
                        38.90966913770327
                    ],
                    [
                        -77.03089714050293,
                        38.90966913770327
                    ],
                    [
                        -77.03032582998276,
                        38.909671224829744
                    ]
                ],
                "type": "LineString"
            },
            "properties": {},
            "type": "Feature"
        },
        "segment": {
            "geometry": {
                "coordinates": [
                    [
                        -77.03161597251892,
                        38.90966913770327
                    ],
                    [
                        -77.03089714050293,
                        38.90966913770327
                    ]
                ],
                "type": "LineString"
            },
            "properties": {
<<<<<<< HEAD
                "bearing": 90.0,
                "lineId": 0,
=======
                "bearing": 89.99977425304945,
                "roadId": 0,
>>>>>>> d3b2c47c
                "segmentId": 0
            },
            "type": "Feature"
        }
    }
]<|MERGE_RESOLUTION|>--- conflicted
+++ resolved
@@ -1,12 +1,7 @@
 [
     {
-<<<<<<< HEAD
         "distance": 0.12175,
-        "line": {
-=======
-        "distance": 0.12164959177742093,
         "road": {
->>>>>>> d3b2c47c
             "geometry": {
                 "coordinates": [
                     [
@@ -42,13 +37,8 @@
                 "type": "LineString"
             },
             "properties": {
-<<<<<<< HEAD
                 "bearing": 90.0,
-                "lineId": 0,
-=======
-                "bearing": 89.99977425304945,
                 "roadId": 0,
->>>>>>> d3b2c47c
                 "segmentId": 0
             },
             "type": "Feature"
