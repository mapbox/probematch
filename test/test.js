var probematch = require('../');
var test = require('tap').test;
var path = require('path');
var point = require('turf-point');

function load() {
  return require(path.join(__dirname, 'fixtures/in/roads.json'));
}

// reduce precision so tests aren't as finnicky
function reducePrecision(matches) {
  function toPrecision(number, precision) {
    var power = Math.pow(10, precision);
    return Math.round(number * power) / power;
  }

  for (var i = 0; i < matches.length; i++) {
    matches[i].distance = toPrecision(matches[i].distance, 5);
    matches[i].segment.properties.bearing = toPrecision(matches[i].segment.properties.bearing, 1);
  }
  return matches;
}


test('probematch -- returns scored roads', function (t) {
  var match = probematch(load(), {compareBearing: false});
  var probe = point([-77.03038215637207, 38.909639917926036]);

  var matched = match(probe);

  t.deepEqual(reducePrecision(matched), require(path.join(__dirname, 'fixtures/out/scored.json')), 'matches expected output');
  t.ok(matched[0].distance < matched[1].distance, 'is sorted by distance');
  t.end();
});

test('probematch -- including bearing limits matches', function (t) {
  var match = probematch(load());
  var probe = point([-77.03038215637207, 38.909639917926036]);

  t.deepEqual(reducePrecision(match(probe, 87)), require(path.join(__dirname, 'fixtures/out/bearing.json')), 'matches expected output');
  t.deepEqual(reducePrecision(match(probe, -270)), require(path.join(__dirname, 'fixtures/out/bearing.json')), 'bearing is correction to 0-360');

  t.deepEqual(match(probe), [], 'undefined bearing results in no matches');
  t.deepEqual(match(probe, null), [], 'null bearing results in no matches');
  t.end();
});

test('probematch -- match distance is configurable', function (t) {
  var probe = point([-77.03162670135498, 38.91076278357181]);

  var matchNormal = probematch(load());
  var matchFar = probematch(load(), {maxProbeDistance: 0.13});

  t.deepEqual(matchNormal(probe, 89), [], 'no matches for a far away probe');
  t.deepEqual(reducePrecision(matchFar(probe, 89)), require(path.join(__dirname, 'fixtures/out/bearingConfigured.json')), 'matches expected output');

  t.end();
});

test('probematch -- bearing range is configurable', function (t) {
  var matchNormal = probematch(load());
  var matchExpanded = probematch(load(), {maxBearingRange: 20});
  var probe = point([-77.03038215637207, 38.909639917926036]);

  t.deepEqual(matchNormal(probe, 70), [], 'bearing outside range finds no matches');
  t.deepEqual(reducePrecision(matchExpanded(probe, 70)), require(path.join(__dirname, 'fixtures/out/bearing.json')), 'expanded bearing range finds matches');

  t.end();
});

test('probematch -- bidirectional bearing allows opposite bearing matches', function (t) {
  var matchNormal = probematch(load());
  var matchBi = probematch(load(), {bidirectionalBearing: true});
  var probe = point([-77.03038215637207, 38.909639917926036]);

  t.deepEqual(matchNormal(probe, 270), [], 'no matches for reverse bearing');
  t.deepEqual(reducePrecision(matchBi(probe, 270)), require(path.join(__dirname, 'fixtures/out/bearing.json')), 'bidirectional bearing finds matches');
  t.deepEqual(reducePrecision(matchBi(probe, 90)), require(path.join(__dirname, 'fixtures/out/bearing.json')), 'bidirectional bearing finds original matches too');

  t.end();
});

test('probematch -- can match a trace to roads', function (t) {
  var match = probematch(load(), {bidirectionalBearing: true, maxProbeDistance: 0.1, maxBearingRange: 60});
<<<<<<< HEAD
  var line = require('./fixtures/in/line.json');
  var matches = match.matchLine(line);
  console.log(JSON.stringify(matches[0][0]));
=======
  var line = require('./fixtures/in/trace.json');
  var matches = match.matchTrace(line);
>>>>>>> d3b2c47c
  var bestMatches = matches.map(function (m) {
    if (m[0]) return {roadId: m[0].segment.properties.roadId, segmentId: m[0].segment.properties.segmentId};
    return null;
  });

  t.deepEqual(bestMatches, require('./fixtures/out/trace.json'), 'all points in trace matched expected segments');
  t.end();
});<|MERGE_RESOLUTION|>--- conflicted
+++ resolved
@@ -82,14 +82,9 @@
 
 test('probematch -- can match a trace to roads', function (t) {
   var match = probematch(load(), {bidirectionalBearing: true, maxProbeDistance: 0.1, maxBearingRange: 60});
-<<<<<<< HEAD
-  var line = require('./fixtures/in/line.json');
-  var matches = match.matchLine(line);
-  console.log(JSON.stringify(matches[0][0]));
-=======
+
   var line = require('./fixtures/in/trace.json');
   var matches = match.matchTrace(line);
->>>>>>> d3b2c47c
   var bestMatches = matches.map(function (m) {
     if (m[0]) return {roadId: m[0].segment.properties.roadId, segmentId: m[0].segment.properties.segmentId};
     return null;
